--- conflicted
+++ resolved
@@ -9,13 +9,8 @@
     feenableexcept(FE_INVALID | FE_OVERFLOW | FE_DIVBYZERO); // Floating point exceptions
     auto dt = 0.1;
 
-<<<<<<< HEAD
-    ekf_slam::VehicleParams vehicleParams{0.1, 0.1, 1000, 1000};
-    ekf_slam::ObjectParams objectParams{1, 1};
-=======
     ekf_slam::VehicleParams vehicleParams{0.1, 0.1, 1000 , 1000};
     ekf_slam::ObjectParams objectParams{0.1, 0.1};
->>>>>>> 52199ed0
     ekf_slam::Manager manager{vehicleParams, objectParams};
 
     std::vector<ekf_slam::Manager::ObjectState> cones;
